--- conflicted
+++ resolved
@@ -20,10 +20,7 @@
     Validator = require("./util/validator"),
     RuleContext = require("./rule-context"),
     timing = require("./timing"),
-<<<<<<< HEAD
     createTokenStore = require("./token-store.js"),
-=======
->>>>>>> 9ab45610
     EventEmitter = require("events").EventEmitter,
     createDebug = require("debug");
 
